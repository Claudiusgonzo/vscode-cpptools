--- conflicted
+++ resolved
@@ -1,7 +1,5 @@
 # C/C++ for Visual Studio Code Change Log
 
-<<<<<<< HEAD
-=======
 ## Version 0.25.0: August 21, 2019
 ### New Features
 * Add `Find All References`. [#15](https://github.com/microsoft/vscode-cpptools/issues/15)
@@ -43,7 +41,6 @@
 * Fix NullReferenceException when `cwd` is null.  [MIEngine#911](https://github.com/microsoft/MIEngine/issues/911)
 * Fix wrong IntelliSense for C++ types after editing within a function and after a lambda.
 
->>>>>>> d7520eac
 ## Version 0.24.1: July 22, 2019
 ### Bug Fixes
 * Fix an issue with the Outline not being populated when a file is opened. [#3877](https://github.com/microsoft/vscode-cpptools/issues/3877)
