/* --------------------------------------------------------------------------------------------
 * Copyright (c) Microsoft Corporation. All Rights Reserved.
 * See 'LICENSE' in the project root for license information.
 * ------------------------------------------------------------------------------------------ */
'use strict';

import * as DebuggerExtension from './Debugger/extension';
import * as fs from 'fs';
import * as LanguageServer from './LanguageServer/extension';
import * as os from 'os';
import * as Telemetry from './telemetry';
import * as util from './common';
import * as vscode from 'vscode';
import * as nls from 'vscode-nls';
import { PersistentState } from './LanguageServer/persistentState';

import { CppToolsApi, CppToolsExtension } from 'vscode-cpptools';
import { getTemporaryCommandRegistrarInstance, initializeTemporaryCommandRegistrar } from './commands';
import { PlatformInformation } from './platform';
import { PackageManager, PackageManagerError, IPackage, VersionsMatch, ArchitecturesMatch, PlatformsMatch } from './packageManager';
import { getInstallationInformation, InstallationInformation, setInstallationStage, setInstallationType, InstallationType } from './installationInformation';
import { Logger, getOutputChannelLogger, showOutputChannel } from './logger';
import { CppTools1, NullCppTools } from './cppTools1';
import { CppSettings } from './LanguageServer/settings';

nls.config({ messageFormat: nls.MessageFormat.bundle, bundleFormat: nls.BundleFormat.standalone })();
const localize: nls.LocalizeFunc = nls.loadMessageBundle();

const cppTools: CppTools1 = new CppTools1();
let languageServiceDisabled: boolean = false;
let reloadMessageShown: boolean = false;
let disposables: vscode.Disposable[] = [];

export async function activate(context: vscode.ExtensionContext): Promise<CppToolsApi & CppToolsExtension> {
    let errMsg: string = "";
    if (process.arch !== 'ia32' && process.arch !== 'x64') {
        errMsg = localize("architecture.not.supported", "Architecture {0} is not supported. ", String(process.arch));
    } else if (process.platform === 'linux' && fs.existsSync('/etc/alpine-release')) {
        errMsg = localize("apline.containers.not.supported", "Alpine containers are not supported.");
    }
    if (errMsg) {
        vscode.window.showErrorMessage(errMsg);
        return new NullCppTools();
    }

    util.setExtensionContext(context);
    initializeTemporaryCommandRegistrar();
    Telemetry.activate();
    util.setProgress(0);

    // Initialize the DebuggerExtension and register the related commands and providers.
    DebuggerExtension.initialize(context);

    await processRuntimeDependencies();

    return cppTools;
}

export function deactivate(): Thenable<void> {
    DebuggerExtension.dispose();
    Telemetry.deactivate();
    disposables.forEach(d => d.dispose());

    if (languageServiceDisabled) {
        return Promise.resolve();
    }
    return LanguageServer.deactivate();
}

async function processRuntimeDependencies(): Promise<void> {
    const installLockExists: boolean = await util.checkInstallLockFile();

    setInstallationStage('getPlatformInfo');
    const info: PlatformInformation = await PlatformInformation.GetPlatformInformation();

    let forceOnlineInstall: boolean = false;
    if (info.platform === "darwin" && info.version) {
        const darwinVersion: PersistentState<string | undefined> = new PersistentState("Cpp.darwinVersion", info.version);

        // macOS version has changed
        if (darwinVersion.Value !== info.version) {
            const highSierraOrLowerRegex: RegExp = new RegExp('10\\.(1[0-3]|[0-9])(\\..*)*$');
            const lldbMiFolderPath: string = util.getExtensionFilePath('./debugAdapters/lldb-mi');

            // For macOS and if a user has upgraded their OS, check to see if we are on Mojave or later
            // and that the debugAdapters/lldb-mi folder exists. This will force a online install to get the correct binaries.
            if (!highSierraOrLowerRegex.test(info.version) &&
                !fs.existsSync(lldbMiFolderPath)) {

                forceOnlineInstall = true;

                setInstallationStage('cleanUpUnusedBinaries');
                await cleanUpUnusedBinaries(info);
            }
        }
    }

    const doOfflineInstall: boolean = installLockExists && !forceOnlineInstall;

    if (doOfflineInstall) {
        // Offline Scenario: Lock file exists but package.json has not had its activationEvents rewritten.
        if (util.packageJson.activationEvents && util.packageJson.activationEvents.length === 1) {
            try {
                await offlineInstallation(info);
            } catch (error) {
                getOutputChannelLogger().showErrorMessage(localize('initialization.failed', 'The installation of the C/C++ extension failed. Please see the output window for more information.'));
                showOutputChannel();

                // Send the failure telemetry since postInstall will not be called.
                sendTelemetry(info);
            }
        } else {
            // The extension has been installed and activated before.
            await finalizeExtensionActivation();
        }
    } else {
        // No lock file, need to download and install dependencies.
        try {
            await onlineInstallation(info);
        } catch (error) {
            handleError(error);

            // Send the failure telemetry since postInstall will not be called.
            sendTelemetry(info);
        }
    }
}

async function offlineInstallation(info: PlatformInformation): Promise<void> {
    setInstallationType(InstallationType.Offline);

    setInstallationStage('cleanUpUnusedBinaries');
    await cleanUpUnusedBinaries(info);

    setInstallationStage('cleanUpUnusedBinaries');
    await cleanUpUnusedBinaries(info);

    setInstallationStage('makeBinariesExecutable');
    await makeBinariesExecutable();

    setInstallationStage('makeOfflineBinariesExecutable');
    await makeOfflineBinariesExecutable(info);

    setInstallationStage('removeUnnecessaryFile');
    await removeUnnecessaryFile();

    setInstallationStage('rewriteManifest');
    await rewriteManifest();

    setInstallationStage('postInstall');
    await postInstall(info);
}

async function onlineInstallation(info: PlatformInformation): Promise<void> {
    setInstallationType(InstallationType.Online);

    await downloadAndInstallPackages(info);

    setInstallationStage('makeBinariesExecutable');
    await makeBinariesExecutable();

    setInstallationStage('removeUnnecessaryFile');
    await removeUnnecessaryFile();

    setInstallationStage('rewriteManifest');
    await rewriteManifest();

    setInstallationStage('touchInstallLockFile');
    await touchInstallLockFile();

    setInstallationStage('postInstall');
    await postInstall(info);
}

async function downloadAndInstallPackages(info: PlatformInformation): Promise<void> {
    let outputChannelLogger: Logger = getOutputChannelLogger();
    outputChannelLogger.appendLine(localize("updating.dependencies", "Updating C/C++ dependencies..."));

    let packageManager: PackageManager = new PackageManager(info, outputChannelLogger);

    return vscode.window.withProgress({
        location: vscode.ProgressLocation.Notification,
        title: "C/C++ Extension",
        cancellable: false
    }, async (progress, token) => {

        outputChannelLogger.appendLine('');
        setInstallationStage('downloadPackages');
        await packageManager.DownloadPackages(progress);

        outputChannelLogger.appendLine('');
        setInstallationStage('installPackages');
        await packageManager.InstallPackages(progress);
    });
}

function makeBinariesExecutable(): Promise<void> {
    return util.allowExecution(util.getDebugAdaptersPath("OpenDebugAD7"));
}

function packageMatchesPlatform(pkg: IPackage, info: PlatformInformation): boolean {
    return PlatformsMatch(pkg, info) &&
           (pkg.architectures === undefined || ArchitecturesMatch(pkg, info)) &&
           VersionsMatch(pkg, info);
}

<<<<<<< HEAD
function invalidPackageVersion(pkg: IPackage, info: PlatformInformation): boolean {
    return PlatformsMatch(pkg, info) &&
           (pkg.architectures === undefined || ArchitecturesMatch(pkg, info)) &&
           !VersionsMatch(pkg, info);
}

=======
>>>>>>> 6c408083
function makeOfflineBinariesExecutable(info: PlatformInformation): Promise<void> {
    let promises: Thenable<void>[] = [];
    let packages: IPackage[] = util.packageJson["runtimeDependencies"];
    packages.forEach(p => {
        if (p.binaries && p.binaries.length > 0 &&
            packageMatchesPlatform(p, info)) {
            p.binaries.forEach(binary => promises.push(util.allowExecution(util.getExtensionFilePath(binary))));
        }
    });
    return Promise.all(promises).then(() => { });
}

function cleanUpUnusedBinaries(info: PlatformInformation): Promise<void> {
    let promises: Thenable<void>[] = [];
    let packages: IPackage[] = util.packageJson["runtimeDependencies"];
    const logger: Logger = getOutputChannelLogger();

    packages.forEach(p => {
        if (p.binaries && p.binaries.length > 0 &&
<<<<<<< HEAD
            invalidPackageVersion(p, info)) {
=======
            !packageMatchesPlatform(p, info)) {
>>>>>>> 6c408083
            p.binaries.forEach(binary => {
                const path: string = util.getExtensionFilePath(binary);
                if (fs.existsSync(path)) {
                    logger.appendLine(`deleting: ${path}`);
                    promises.push(util.deleteFile(path));
                }
            });
        }
    });
    return Promise.all(promises).then(() => { });
}

function removeUnnecessaryFile(): Promise<void> {
    if (os.platform() !== 'win32') {
        let sourcePath: string = util.getDebugAdaptersPath("bin/OpenDebugAD7.exe.config");
        if (fs.existsSync(sourcePath)) {
            fs.rename(sourcePath, util.getDebugAdaptersPath("bin/OpenDebugAD7.exe.config.unused"), (err: NodeJS.ErrnoException | null) => {
                if (err) {
                    getOutputChannelLogger().appendLine(localize("rename.failed.delete.manually",
                        'ERROR: fs.rename failed with "{0}". Delete {1} manually to enable debugging.', err.message, sourcePath));
                }
            });
        }
    }

    return Promise.resolve();
}

function touchInstallLockFile(): Promise<void> {
    return util.touchInstallLockFile();
}

function handleError(error: any): void {
    let installationInformation: InstallationInformation = getInstallationInformation();
    installationInformation.hasError = true;
    installationInformation.telemetryProperties['stage'] = installationInformation.stage ?? "";
    let errorMessage: string;

    if (error instanceof PackageManagerError) {
        let packageError: PackageManagerError = error;

        installationInformation.telemetryProperties['error.methodName'] = packageError.methodName;
        installationInformation.telemetryProperties['error.message'] = packageError.message;

        if (packageError.innerError) {
            errorMessage = packageError.innerError.toString();
            installationInformation.telemetryProperties['error.innerError'] = util.removePotentialPII(errorMessage);
        } else {
            errorMessage = packageError.localizedMessageText;
        }

        if (packageError.pkg) {
            installationInformation.telemetryProperties['error.packageName'] = packageError.pkg.description;
            installationInformation.telemetryProperties['error.packageUrl'] = packageError.pkg.url;
        }

        if (packageError.errorCode) {
            installationInformation.telemetryProperties['error.errorCode'] = util.removePotentialPII(packageError.errorCode);
        }
    } else {
        errorMessage = error.toString();
        installationInformation.telemetryProperties['error.toString'] = util.removePotentialPII(errorMessage);
    }

    let outputChannelLogger: Logger = getOutputChannelLogger();
    if (installationInformation.stage === 'downloadPackages') {
        outputChannelLogger.appendLine("");
    }
    // Show the actual message and not the sanitized one
    outputChannelLogger.appendLine(localize('failed.at.stage', "Failed at stage: {0}", installationInformation.stage));
    outputChannelLogger.appendLine(errorMessage);
    outputChannelLogger.appendLine("");
    outputChannelLogger.appendLine(localize('failed.at.stage2', 'If you work in an offline environment or repeatedly see this error, try downloading a version of the extension with all the dependencies pre-included from https://github.com/Microsoft/vscode-cpptools/releases, then use the "Install from VSIX" command in VS Code to install it.'));
    showOutputChannel();
}

function sendTelemetry(info: PlatformInformation): boolean {
    let installBlob: InstallationInformation = getInstallationInformation();
    const success: boolean = !installBlob.hasError;

    installBlob.telemetryProperties['success'] = success.toString();
    installBlob.telemetryProperties['type'] = installBlob.type === InstallationType.Online ? "online" : "offline";

    if (info.distribution) {
        installBlob.telemetryProperties['linuxDistroName'] = info.distribution.name;
        installBlob.telemetryProperties['linuxDistroVersion'] = info.distribution.version;
    }

    if (success) {
        util.setProgress(util.getProgressInstallSuccess());
    }

    installBlob.telemetryProperties['osArchitecture'] = info.architecture ?? "";

    Telemetry.logDebuggerEvent("acquisition", installBlob.telemetryProperties);

    return success;
}

async function postInstall(info: PlatformInformation): Promise<void> {
    let outputChannelLogger: Logger = getOutputChannelLogger();
    outputChannelLogger.appendLine("");
    outputChannelLogger.appendLine(localize('finished.installing.dependencies', "Finished installing dependencies"));
    outputChannelLogger.appendLine("");

    const installSuccess: boolean = sendTelemetry(info);

    // If there is a download failure, we shouldn't continue activating the extension in some broken state.
    if (!installSuccess) {
        return Promise.reject<void>("");
    } else {
        // Notify users if debugging may not be supported on their OS.
        util.checkDistro(info);

        return finalizeExtensionActivation();
    }
}

async function finalizeExtensionActivation(): Promise<void> {
    let settings: CppSettings = new CppSettings();
    if (settings.intelliSenseEngine === "Disabled") {
        languageServiceDisabled = true;
        getTemporaryCommandRegistrarInstance().disableLanguageServer();
        disposables.push(vscode.workspace.onDidChangeConfiguration(() => {
            if (!reloadMessageShown && settings.intelliSenseEngine !== "Disabled") {
                reloadMessageShown = true;
                util.promptForReloadWindowDueToSettingsChange();
            }
        }));
        return;
    }
    disposables.push(vscode.workspace.onDidChangeConfiguration(() => {
        if (!reloadMessageShown && settings.intelliSenseEngine === "Disabled") {
            reloadMessageShown = true;
            util.promptForReloadWindowDueToSettingsChange();
        }
    }));
    getTemporaryCommandRegistrarInstance().activateLanguageServer();

    let packageJson: any = util.getRawPackageJson();
    let writePackageJson: boolean = false;
    let packageJsonPath: string = util.getExtensionFilePath("package.json");
    if (packageJsonPath.includes(".vscode-insiders") || packageJsonPath.includes(".vscode-exploration")) {
        if (packageJson.contributes.configuration.properties['C_Cpp.updateChannel'].default === 'Default') {
            packageJson.contributes.configuration.properties['C_Cpp.updateChannel'].default = 'Insiders';
            writePackageJson = true;
        }
    }

    if (writePackageJson) {
        return util.writeFileText(util.getPackageJsonPath(), util.stringifyPackageJson(packageJson));
    }
}

function rewriteManifest(): Promise<void> {
    // Replace activationEvents with the events that the extension should be activated for subsequent sessions.
    let packageJson: any = util.getRawPackageJson();

    packageJson.activationEvents = [
        "onLanguage:cpp",
        "onLanguage:c",
        "onCommand:extension.pickNativeProcess",
        "onCommand:extension.pickRemoteNativeProcess",
        "onCommand:C_Cpp.BuildAndDebugActiveFile",
        "onCommand:C_Cpp.ConfigurationEditJSON",
        "onCommand:C_Cpp.ConfigurationEditUI",
        "onCommand:C_Cpp.ConfigurationSelect",
        "onCommand:C_Cpp.ConfigurationProviderSelect",
        "onCommand:C_Cpp.SwitchHeaderSource",
        "onCommand:C_Cpp.EnableErrorSquiggles",
        "onCommand:C_Cpp.DisableErrorSquiggles",
        "onCommand:C_Cpp.ToggleIncludeFallback",
        "onCommand:C_Cpp.ToggleDimInactiveRegions",
        "onCommand:C_Cpp.ResetDatabase",
        "onCommand:C_Cpp.TakeSurvey",
        "onCommand:C_Cpp.LogDiagnostics",
        "onCommand:C_Cpp.RescanWorkspace",
        "onCommand:C_Cpp.VcpkgClipboardInstallSuggested",
        "onCommand:C_Cpp.VcpkgClipboardOnlineHelpSuggested",
        "onDebug",
        "workspaceContains:/.vscode/c_cpp_properties.json"
    ];

    return util.writeFileText(util.getPackageJsonPath(), util.stringifyPackageJson(packageJson));
}<|MERGE_RESOLUTION|>--- conflicted
+++ resolved
@@ -204,15 +204,12 @@
            VersionsMatch(pkg, info);
 }
 
-<<<<<<< HEAD
 function invalidPackageVersion(pkg: IPackage, info: PlatformInformation): boolean {
     return PlatformsMatch(pkg, info) &&
            (pkg.architectures === undefined || ArchitecturesMatch(pkg, info)) &&
            !VersionsMatch(pkg, info);
 }
 
-=======
->>>>>>> 6c408083
 function makeOfflineBinariesExecutable(info: PlatformInformation): Promise<void> {
     let promises: Thenable<void>[] = [];
     let packages: IPackage[] = util.packageJson["runtimeDependencies"];
@@ -232,11 +229,7 @@
 
     packages.forEach(p => {
         if (p.binaries && p.binaries.length > 0 &&
-<<<<<<< HEAD
             invalidPackageVersion(p, info)) {
-=======
-            !packageMatchesPlatform(p, info)) {
->>>>>>> 6c408083
             p.binaries.forEach(binary => {
                 const path: string = util.getExtensionFilePath(binary);
                 if (fs.existsSync(path)) {
