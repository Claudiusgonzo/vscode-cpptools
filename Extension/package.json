{
  "name": "cpptools",
  "displayName": "C/C++",
  "description": "C/C++ IntelliSense, debugging, and code browsing.",
  "version": "0.30.0-master",
  "publisher": "ms-vscode",
  "preview": true,
  "icon": "LanguageCCPP_color_128x.png",
  "readme": "README.md",
  "author": {
    "name": "Microsoft Corporation"
  },
  "license": "SEE LICENSE IN LICENSE.txt",
  "engines": {
    "vscode": "^1.44.0"
  },
  "bugs": {
    "url": "https://github.com/Microsoft/vscode-cpptools/issues",
    "email": "c_cpp_support@microsoft.com"
  },
  "repository": {
    "type": "git",
    "url": "https://github.com/Microsoft/vscode-cpptools.git"
  },
  "homepage": "https://github.com/Microsoft/vscode-cpptools",
  "qna": "https://github.com/Microsoft/vscode-cpptools/issues",
  "keywords": [
    "C",
    "C++",
    "IntelliSense",
    "Microsoft",
    "multi-root ready"
  ],
  "categories": [
    "Programming Languages",
    "Debuggers",
    "Formatters",
    "Linters",
    "Snippets"
  ],
  "activationEvents": [
    "*"
  ],
  "main": "./dist/main",
  "contributes": {
    "views": {
      "references-view": [
        {
          "id": "CppReferencesView",
          "name": "%c_cpp.contributes.views.cppReferencesView.title%",
          "when": "cppReferenceTypes:hasResults"
        }
      ]
    },
    "viewsWelcome": [
      {
        "view": "debug",
        "contents": "To learn more about launch.json, see [Configuring C/C++ debugging](https://code.visualstudio.com/docs/cpp/launch-json-reference).",
        "when": "debugStartLanguage == cpp || debugStartLanguage == c"
      }
    ],
    "problemMatchers": [
      {
        "name": "gcc",
        "source": "gcc",
        "owner": "cpptools",
        "fileLocation": [
          "autoDetect",
          "${workspaceFolder}"
        ],
        "pattern": {
          "regexp": "^(.*):(\\d+):(\\d+):\\s+(?:fatal\\s+)?(warning|error):\\s+(.*)$",
          "file": 1,
          "line": 2,
          "column": 3,
          "severity": 4,
          "message": 5
        }
      }
    ],
    "configuration": {
      "type": "object",
      "title": "C/C++",
      "properties": {
        "C_Cpp.clang_format_path": {
          "type": "string",
          "description": "%c_cpp.configuration.clang_format_path.description%",
          "scope": "machine-overridable"
        },
        "C_Cpp.clang_format_style": {
          "type": "string",
          "default": "file",
          "description": "%c_cpp.configuration.clang_format_style.description%",
          "scope": "machine-overridable"
        },
        "C_Cpp.formatting": {
          "type": "string",
          "enum": [
            "clangFormat",
            "vcFormat",
            "Default",
            "Disabled"
          ],
          "default": "clangFormat",
          "description": "%c_cpp.configuration.formatting.description%",
          "scope": "resource"
        },
        "C_Cpp.vcFormat.indent.braces": {
          "type": "boolean",
          "default": false,
          "description": "%c_cpp.configuration.vcFormat.indent.braces.description%",
          "scope": "resource"
        },
        "C_Cpp.vcFormat.indent.multiLineRelativeTo": {
          "type": "string",
          "enum": [
            "outermost_parenthesis",
            "innermost_parenthesis",
            "statement_begin"
          ],
          "default": "innermost_parenthesis",
          "description": "%c_cpp.configuration.vcFormat.indent.multiLineRelativeTo.description%",
          "scope": "resource"
        },
        "C_Cpp.vcFormat.indent.preserveIndentationWithinParentheses": {
          "type": "boolean",
          "default": false,
          "description": "%c_cpp.configuration.vcFormat.indent.preserveIndentationWithinParentheses.description%",
          "scope": "resource"
        },
        "C_Cpp.vcFormat.indent.caseLabels": {
          "type": "boolean",
          "default": false,
          "description": "%c_cpp.configuration.vcFormat.indent.caseLabels.description%",
          "scope": "resource"
        },
        "C_Cpp.vcFormat.indent.caseContents": {
          "type": "boolean",
          "default": false,
          "description": "%c_cpp.configuration.vcFormat.indent.caseContents.description%",
          "scope": "resource"
        },
        "C_Cpp.vcFormat.indent.caseContentsWhenBlock": {
          "type": "boolean",
          "default": false,
          "description": "%c_cpp.configuration.vcFormat.indent.caseContentsWhenBlock.description%",
          "scope": "resource"
        },
        "C_Cpp.vcFormat.indent.lambdaBracesWhenParameter": {
          "type": "boolean",
          "default": false,
          "description": "%c_cpp.configuration.vcFormat.indent.lambdaBracesWhenParameter.description%",
          "scope": "resource"
        },
        "C_Cpp.vcFormat.indent.gotoLabels": {
          "type": "string",
          "enum": [
            "one_left",
            "leftmost_column",
            "none"
          ],
          "default": "none",
          "description": "%c_cpp.configuration.vcFormat.indent.gotoLabels.description%",
          "scope": "resource"
        },
        "C_Cpp.vcFormat.indent.preprocessor": {
          "type": "string",
          "enum": [
            "one_left",
            "leftmost_column",
            "none"
          ],
          "default": "none",
          "description": "%c_cpp.configuration.vcFormat.indent.preprocessor.description%",
          "scope": "resource"
        },
        "C_Cpp.vcFormat.indent.accessSpecifiers": {
          "type": "boolean",
          "default": false,
          "description": "%c_cpp.configuration.vcFormat.indent.accessSpecifiers.description%",
          "scope": "resource"
        },
        "C_Cpp.vcFormat.indent.namespaceContents": {
          "type": "boolean",
          "default": false,
          "description": "%c_cpp.configuration.vcFormat.indent.namespaceContents.description%",
          "scope": "resource"
        },
        "C_Cpp.vcFormat.indent.preserveComment": {
          "type": "boolean",
          "default": false,
          "description": "%c_cpp.configuration.vcFormat.indent.preserveComment.description%",
          "scope": "resource"
        },
        "C_Cpp.vcFormat.newLine.beforeOpenBrace.namespace": {
          "type": "string",
          "enum": [
            "new_line",
            "same_line",
            "ignore"
          ],
          "default": "ignore",
          "description": "%c_cpp.configuration.vcFormat.newLine.beforeOpenBrace.namespace.description%",
          "scope": "resource"
        },
        "C_Cpp.vcFormat.newLine.beforeOpenBrace.type": {
          "type": "string",
          "enum": [
            "new_line",
            "same_line",
            "ignore"
          ],
          "default": "ignore",
          "description": "%c_cpp.configuration.vcFormat.newLine.beforeOpenBrace.type.description%",
          "scope": "resource"
        },
        "C_Cpp.vcFormat.newLine.beforeOpenBrace.function": {
          "type": "string",
          "enum": [
            "new_line",
            "same_line",
            "ignore"
          ],
          "default": "ignore",
          "description": "%c_cpp.configuration.vcFormat.newLine.beforeOpenBrace.function.description%",
          "scope": "resource"
        },
        "C_Cpp.vcFormat.newLine.beforeOpenBrace.block": {
          "type": "string",
          "enum": [
            "new_line",
            "same_line",
            "ignore"
          ],
          "default": "ignore",
          "description": "%c_cpp.configuration.vcFormat.newLine.beforeOpenBrace.block.description%",
          "scope": "resource"
        },
        "C_Cpp.vcFormat.newLine.beforeOpenBrace.lambda": {
          "type": "string",
          "enum": [
            "new_line",
            "same_line",
            "ignore"
          ],
          "default": "ignore",
          "description": "%c_cpp.configuration.vcFormat.newLine.beforeOpenBrace.lambda.description%",
          "scope": "resource"
        },
        "C_Cpp.vcFormat.newLine.scopeBracesOnSeparateLines": {
          "type": "boolean",
          "default": false,
          "description": "%c_cpp.configuration.vcFormat.newLine.scopeBracesOnSeparateLines.description%",
          "scope": "resource"
        },
        "C_Cpp.vcFormat.newLine.closeBraceSameLine.emptyType": {
          "type": "boolean",
          "default": false,
          "description": "%c_cpp.configuration.vcFormat.newLine.closeBraceSameLine.emptyType.description%",
          "scope": "resource"
        },
        "C_Cpp.vcFormat.newLine.closeBraceSameLine.emptyFunction": {
          "type": "boolean",
          "default": false,
          "description": "%c_cpp.configuration.vcFormat.newLine.closeBraceSameLine.emptyFunction.description%",
          "scope": "resource"
        },
        "C_Cpp.vcFormat.newLine.beforeCatch": {
          "type": "boolean",
          "default": false,
          "description": "%c_cpp.configuration.vcFormat.newLine.beforeCatch.description%",
          "scope": "resource"
        },
        "C_Cpp.vcFormat.newLine.beforeElse": {
          "type": "boolean",
          "default": false,
          "description": "%c_cpp.configuration.vcFormat.newLine.beforeElse.description%",
          "scope": "resource"
        },
        "C_Cpp.vcFormat.newLine.beforeWhileInDoWile": {
          "type": "boolean",
          "default": false,
          "description": "%c_cpp.configuration.vcFormat.newLine.beforeWhileInDoWhile.description%",
          "scope": "resource"
        },
        "C_Cpp.vcFormat.space.beforeFunctionOpenParenthesis": {
          "type": "string",
          "enum": [
            "insert",
            "remove",
            "ignore"
          ],
          "default": "remove",
          "description": "%c_cpp.configuration.vcFormat.space.beforeFunctionOpenParenthesis.description%",
          "scope": "resource"
        },
        "C_Cpp.vcFormat.space.withinParameterListParentheses": {
          "type": "boolean",
          "default": false,
          "description": "%c_cpp.configuration.vcFormat.space.withinParameterListParentheses.description%",
          "scope": "resource"
        },
        "C_Cpp.vcFormat.space.betweenEmptyParameterListParentheses": {
          "type": "boolean",
          "default": false,
          "description": "%c_cpp.configuration.vcFormat.space.betweenEmptyParameterListParentheses.description%",
          "scope": "resource"
        },
        "C_Cpp.vcFormat.space.afterKeywordsInControlFlowStatements": {
          "type": "boolean",
          "default": false,
          "description": "%c_cpp.configuration.vcFormat.space.afterKeywordsInControlFlowStatements.description%",
          "scope": "resource"
        },
        "C_Cpp.vcFormat.space.withinControlFlowStatementParentheses": {
          "type": "boolean",
          "default": false,
          "description": "%c_cpp.configuration.vcFormat.space.withinControlFlowStatementParentheses.description%",
          "scope": "resource"
        },
        "C_Cpp.vcFormat.space.beforeLambdaOpenParenthesis": {
          "type": "boolean",
          "default": false,
          "description": "%c_cpp.configuration.vcFormat.space.beforeLambdaOpenParenthesis.description%",
          "scope": "resource"
        },
        "C_Cpp.vcFormat.space.withinCastParentheses": {
          "type": "boolean",
          "default": false,
          "description": "%c_cpp.configuration.vcFormat.space.withinCastParentheses.description%",
          "scope": "resource"
        },
        "C_Cpp.vcFormat.space.afterCastCloseParenthesis": {
          "type": "boolean",
          "default": false,
          "description": "%c_cpp.configuration.vcFormat.space.afterCastCloseParenthesis.description%",
          "scope": "resource"
        },
        "C_Cpp.vcFormat.space.withinExpressionParentheses": {
          "type": "boolean",
          "default": false,
          "description": "%c_cpp.configuration.vcFormat.space.withinExpressionParentheses.description%",
          "scope": "resource"
        },
        "C_Cpp.vcFormat.space.beforeBlockOpenBrace": {
          "type": "boolean",
          "default": false,
          "description": "%c_cpp.configuration.vcFormat.space.beforeBlockOpenBrace.description%",
          "scope": "resource"
        },
        "C_Cpp.vcFormat.space.betweenEmptyBraces": {
          "type": "boolean",
          "default": false,
          "description": "%c_cpp.configuration.vcFormat.space.betweenEmptyBraces.description%",
          "scope": "resource"
        },
        "C_Cpp.vcFormat.space.beforeInitializerListOpenBrace": {
          "type": "boolean",
          "default": false,
          "description": "%c_cpp.configuration.vcFormat.space.beforeInitializerListOpenBrace.description%",
          "scope": "resource"
        },
        "C_Cpp.vcFormat.space.withinInitializerListBraces": {
          "type": "boolean",
          "default": false,
          "description": "%c_cpp.configuration.vcFormat.space.withinInitializerListBraces.description%",
          "scope": "resource"
        },
        "C_Cpp.vcFormat.space.preserveInInitializerList": {
          "type": "boolean",
          "default": false,
          "description": "%c_cpp.configuration.vcFormat.space.preserveInInitializerList.description%",
          "scope": "resource"
        },
        "C_Cpp.vcFormat.space.beforeOpenSquareBracket": {
          "type": "boolean",
          "default": false,
          "description": "%c_cpp.configuration.vcFormat.space.beforeOpenSquareBracket.description%",
          "scope": "resource"
        },
        "C_Cpp.vcFormat.space.withinSquareBrackets": {
          "type": "boolean",
          "default": false,
          "description": "%c_cpp.configuration.vcFormat.space.withinSquareBrackets.description%",
          "scope": "resource"
        },
        "C_Cpp.vcFormat.space.beforeEmptySquareBrackets": {
          "type": "boolean",
          "default": false,
          "description": "%c_cpp.configuration.vcFormat.space.beforeEmptySquareBrackets.description%",
          "scope": "resource"
        },
        "C_Cpp.vcFormat.space.betweenEmptySquareBrackets": {
          "type": "boolean",
          "default": false,
          "description": "%c_cpp.configuration.vcFormat.space.betweenEmptySquareBrackets.description%",
          "scope": "resource"
        },
        "C_Cpp.vcFormat.space.groupSquareBrackets": {
          "type": "boolean",
          "default": false,
          "description": "%c_cpp.configuration.vcFormat.space.groupSquareBrackets.description%",
          "scope": "resource"
        },
        "C_Cpp.vcFormat.space.withinLambdaBrackets": {
          "type": "boolean",
          "default": false,
          "description": "%c_cpp.configuration.vcFormat.space.withinLambdaBrackets.description%",
          "scope": "resource"
        },
        "C_Cpp.vcFormat.space.betweenEmptyLambdaBrackets": {
          "type": "boolean",
          "default": false,
          "description": "%c_cpp.configuration.vcFormat.space.betweenEmptyLambdaBrackets.description%",
          "scope": "resource"
        },
        "C_Cpp.vcFormat.space.beforeComma": {
          "type": "boolean",
          "default": false,
          "description": "%c_cpp.configuration.vcFormat.space.beforeComma.description%",
          "scope": "resource"
        },
        "C_Cpp.vcFormat.space.afterComma": {
          "type": "boolean",
          "default": false,
          "description": "%c_cpp.configuration.vcFormat.space.afterComma.description%",
          "scope": "resource"
        },
        "C_Cpp.vcFormat.space.removeAroundMemberOperators": {
          "type": "boolean",
          "default": false,
          "description": "%c_cpp.configuration.vcFormat.space.removeAroundMemberOperators.description%",
          "scope": "resource"
        },
        "C_Cpp.vcFormat.space.beforeInheritanceColon": {
          "type": "boolean",
          "default": false,
          "description": "%c_cpp.configuration.vcFormat.space.beforeInheritanceColon.description%",
          "scope": "resource"
        },
        "C_Cpp.vcFormat.space.beforeConstructorColon": {
          "type": "boolean",
          "default": false,
          "description": "%c_cpp.configuration.vcFormat.space.beforeConstructorColon.description%",
          "scope": "resource"
        },
        "C_Cpp.vcFormat.space.removeBeforeSemicolon": {
          "type": "boolean",
          "default": false,
          "description": "%c_cpp.configuration.vcFormat.space.removeBeforeSemicolon.description%",
          "scope": "resource"
        },
        "C_Cpp.vcFormat.space.insertAfterSemicolon": {
          "type": "boolean",
          "default": false,
          "description": "%c_cpp.configuration.vcFormat.space.insertAfterSemicolon.description%",
          "scope": "resource"
        },
        "C_Cpp.vcFormat.space.removeAroundUnaryOperator": {
          "type": "boolean",
          "default": false,
          "description": "%c_cpp.configuration.vcFormat.space.removeAroundUnaryOperator.description%",
          "scope": "resource"
        },
        "C_Cpp.vcFormat.space.aroundBinaryOperator": {
          "type": "string",
          "enum": [
            "insert",
            "remove",
            "ignore"
          ],
          "default": "ignore",
          "description": "%c_cpp.configuration.vcFormat.space.aroundBinaryOperator.description%",
          "scope": "resource"
        },
        "C_Cpp.vcFormat.space.aroundAssignmentOperator": {
          "type": "string",
          "enum": [
            "insert",
            "remove",
            "ignore"
          ],
          "default": "ignore",
          "description": "%c_cpp.configuration.vcFormat.space.aroundAssignmentOperator.description%",
          "scope": "resource"
        },
        "C_Cpp.vcFormat.space.pointerReferenceAlignment": {
          "type": "string",
          "enum": [
            "left",
            "center",
            "right",
            "ignore"
          ],
          "default": "ignore",
          "description": "%c_cpp.configuration.vcFormat.space.pointerReferenceAlignment.description%",
          "scope": "resource"
        },
        "C_Cpp.vcFormat.space.aroundTernaryOperator": {
          "type": "string",
          "enum": [
            "insert",
            "remove",
            "ignore"
          ],
          "default": "ignore",
          "description": "%c_cpp.configuration.vcFormat.space.aroundTernaryOperator.description%",
          "scope": "resource"
        },
        "C_Cpp.vcFormat.wrap.preserveBlocks": {
          "type": "string",
          "enum": [
            "one_liners",
            "all_one_line_scopes",
            "never"
          ],
          "default": "never",
          "description": "%c_cpp.configuration.vcFormat.wrap.preserveBlocks.description%",
          "scope": "resource"
        },
        "C_Cpp.clang_format_fallbackStyle": {
          "type": "string",
          "default": "Visual Studio",
          "description": "%c_cpp.configuration.clang_format_fallbackStyle.description%",
          "scope": "machine-overridable"
        },
        "C_Cpp.clang_format_sortIncludes": {
          "type": [
            "boolean",
            "null"
          ],
          "enum": [
            true,
            false,
            null
          ],
          "default": null,
          "description": "%c_cpp.configuration.clang_format_sortIncludes.description%",
          "scope": "resource"
        },
        "C_Cpp.intelliSenseEngine": {
          "type": "string",
          "enum": [
            "Default",
            "Tag Parser",
            "Disabled"
          ],
          "default": "Default",
          "description": "%c_cpp.configuration.intelliSenseEngine.description%",
          "scope": "resource"
        },
        "C_Cpp.intelliSenseEngineFallback": {
          "type": "string",
          "enum": [
            "Enabled",
            "Disabled"
          ],
          "default": "Disabled",
          "description": "%c_cpp.configuration.intelliSenseEngineFallback.description%",
          "scope": "resource"
        },
        "C_Cpp.autocomplete": {
          "type": "string",
          "enum": [
            "Default",
            "Disabled"
          ],
          "default": "Default",
          "description": "%c_cpp.configuration.autocomplete.description%",
          "scope": "resource"
        },
        "C_Cpp.errorSquiggles": {
          "type": "string",
          "enum": [
            "Enabled",
            "Disabled",
            "EnabledIfIncludesResolve"
          ],
          "default": "EnabledIfIncludesResolve",
          "description": "%c_cpp.configuration.errorSquiggles.description%",
          "scope": "resource"
        },
        "C_Cpp.dimInactiveRegions": {
          "type": "boolean",
          "default": true,
          "description": "%c_cpp.configuration.dimInactiveRegions.description%",
          "scope": "resource"
        },
        "C_Cpp.inactiveRegionOpacity": {
          "type:": "number",
          "default": 0.55,
          "description": "%c_cpp.configuration.inactiveRegionOpacity.description%",
          "scope": "resource",
          "minimum": 0.1,
          "maximum": 1
        },
        "C_Cpp.inactiveRegionForegroundColor": {
          "type": "string",
          "description": "%c_cpp.configuration.inactiveRegionForegroundColor.description%",
          "scope": "resource"
        },
        "C_Cpp.inactiveRegionBackgroundColor": {
          "type": "string",
          "description": "%c_cpp.configuration.inactiveRegionBackgroundColor.description%",
          "scope": "resource"
        },
        "C_Cpp.loggingLevel": {
          "type": "string",
          "enum": [
            "None",
            "Error",
            "Warning",
            "Information",
            "Debug"
          ],
          "default": "Error",
          "description": "%c_cpp.configuration.loggingLevel.description%",
          "scope": "window"
        },
        "C_Cpp.autoAddFileAssociations": {
          "type": "boolean",
          "default": true,
          "description": "%c_cpp.configuration.autoAddFileAssociations.description%",
          "scope": "window"
        },
        "C_Cpp.workspaceParsingPriority": {
          "type": "string",
          "enum": [
            "highest",
            "high",
            "medium",
            "low"
          ],
          "default": "highest",
          "description": "%c_cpp.configuration.workspaceParsingPriority.description%",
          "scope": "window"
        },
        "C_Cpp.workspaceSymbols": {
          "type": "string",
          "enum": [
            "All",
            "Just My Code"
          ],
          "default": "Just My Code",
          "description": "%c_cpp.configuration.workspaceSymbols.description%",
          "scope": "window"
        },
        "C_Cpp.exclusionPolicy": {
          "type": "string",
          "enum": [
            "checkFolders",
            "checkFilesAndFolders"
          ],
          "default": "checkFolders",
          "description": "%c_cpp.configuration.exclusionPolicy.description%",
          "scope": "resource"
        },
        "C_Cpp.preferredPathSeparator": {
          "type": "string",
          "enum": [
            "Forward Slash",
            "Backslash"
          ],
          "default": "Forward Slash",
          "description": "%c_cpp.configuration.preferredPathSeparator.description%",
          "scope": "machine-overridable"
        },
        "C_Cpp.simplifyStructuredComments": {
          "type": "boolean",
          "default": true,
          "description": "%c_cpp.configuration.simplifyStructuredComments.description%",
          "scope": "application"
        },
        "C_Cpp.commentContinuationPatterns": {
          "type": "array",
          "default": [
            "/**"
          ],
          "items": {
            "anyOf": [
              {
                "type": "string",
                "description": "%c_cpp.configuration.commentContinuationPatterns.items.anyof.string.description%"
              },
              {
                "type": "object",
                "properties": {
                  "begin": {
                    "type": "string",
                    "description": "%c_cpp.configuration.commentContinuationPatterns.items.anyof.object.begin.description%"
                  },
                  "continue": {
                    "type": "string",
                    "description": "%c_cpp.configuration.commentContinuationPatterns.items.anyof.object.continue.description%"
                  }
                }
              }
            ]
          },
          "description": "%c_cpp.configuration.commentContinuationPatterns.description%",
          "scope": "window"
        },
        "C_Cpp.configurationWarnings": {
          "type": "string",
          "enum": [
            "Enabled",
            "Disabled"
          ],
          "default": "Enabled",
          "description": "%c_cpp.configuration.configurationWarnings.description%",
          "scope": "resource"
        },
        "C_Cpp.intelliSenseCachePath": {
          "type": "string",
          "description": "%c_cpp.configuration.intelliSenseCachePath.description%",
          "scope": "machine-overridable"
        },
        "C_Cpp.intelliSenseCacheSize": {
          "type": "number",
          "default": 5120,
          "description": "%c_cpp.configuration.intelliSenseCacheSize.description%",
          "scope": "machine-overridable",
          "minimum": 0
        },
        "C_Cpp.default.includePath": {
          "type": [
            "array",
            "null"
          ],
          "items": {
            "type": "string"
          },
          "default": null,
          "description": "%c_cpp.configuration.default.includePath.description%",
          "scope": "machine-overridable"
        },
        "C_Cpp.default.defines": {
          "type": [
            "array",
            "null"
          ],
          "items": {
            "type": "string"
          },
          "default": null,
          "description": "%c_cpp.configuration.default.defines.description%",
          "scope": "machine-overridable"
        },
        "C_Cpp.default.macFrameworkPath": {
          "type": [
            "array",
            "null"
          ],
          "items": {
            "type": "string"
          },
          "default": null,
          "description": "%c_cpp.configuration.default.macFrameworkPath.description%",
          "scope": "machine-overridable"
        },
        "C_Cpp.default.windowsSdkVersion": {
          "type": "string",
          "description": "%c_cpp.configuration.default.windowsSdkVersion.description%",
          "pattern": "^((\\d{2}\\.\\d{1}\\.\\d{5}\\.\\d{1}$|^8\\.1)|())$",
          "scope": "machine-overridable"
        },
        "C_Cpp.default.compileCommands": {
          "type": "string",
          "description": "%c_cpp.configuration.default.compileCommands.description%",
          "scope": "machine-overridable"
        },
        "C_Cpp.default.forcedInclude": {
          "type": [
            "array",
            "null"
          ],
          "items": {
            "type": "string"
          },
          "default": null,
          "description": "%c_cpp.configuration.default.forcedInclude.description%",
          "scope": "machine-overridable"
        },
        "C_Cpp.default.intelliSenseMode": {
          "type": "string",
          "enum": [
            "",
            "clang-x86",
            "clang-x64",
            "clang-arm",
            "clang-arm64",
            "gcc-x86",
            "gcc-x64",
            "gcc-arm",
            "gcc-arm64",
            "msvc-x86",
            "msvc-x64",
            "msvc-arm",
            "msvc-arm64"
          ],
          "description": "%c_cpp.configuration.default.intelliSenseMode.description%",
          "scope": "machine-overridable"
        },
        "C_Cpp.default.compilerPath": {
          "type": [
            "string",
            "null"
          ],
          "default": null,
          "description": "%c_cpp.configuration.default.compilerPath.description%",
          "scope": "resource"
        },
        "C_Cpp.default.compilerArgs": {
          "type": [
            "array",
            "null"
          ],
          "items": {
            "type": "string"
          },
          "default": null,
          "description": "%c_cpp.configuration.default.compilerArgs.description%",
          "scope": "machine-overridable"
        },
        "C_Cpp.default.cStandard": {
          "type": "string",
          "enum": [
            "",
            "c89",
            "c99",
            "c11",
            "c18",
            "gnu89",
            "gnu99",
            "gnu11",
            "gnu18"
          ],
          "description": "%c_cpp.configuration.default.cStandard.description%",
          "scope": "machine-overridable"
        },
        "C_Cpp.default.cppStandard": {
          "type": "string",
          "enum": [
            "",
            "c++98",
            "c++03",
            "c++11",
            "c++14",
            "c++17",
            "c++20",
            "gnu++98",
            "gnu++03",
            "gnu++11",
            "gnu++14",
            "gnu++17",
            "gnu++20"
          ],
          "description": "%c_cpp.configuration.default.cppStandard.description%",
          "scope": "machine-overridable"
        },
        "C_Cpp.default.configurationProvider": {
          "type": "string",
          "description": "%c_cpp.configuration.default.configurationProvider.description%",
          "scope": "resource"
        },
        "C_Cpp.default.browse.path": {
          "type": [
            "array",
            "null"
          ],
          "items": {
            "type": "string"
          },
          "default": null,
          "description": "%c_cpp.configuration.default.browse.path.description%",
          "scope": "machine-overridable"
        },
        "C_Cpp.default.browse.databaseFilename": {
          "type": "string",
          "description": "%c_cpp.configuration.default.browse.databaseFilename.description%",
          "scope": "machine-overridable"
        },
        "C_Cpp.default.browse.limitSymbolsToIncludedHeaders": {
          "type": "boolean",
          "default": true,
          "description": "%c_cpp.configuration.default.browse.limitSymbolsToIncludedHeaders.description%",
          "scope": "resource"
        },
        "C_Cpp.default.systemIncludePath": {
          "type": [
            "array",
            "null"
          ],
          "items": {
            "type": "string"
          },
          "default": null,
          "description": "%c_cpp.configuration.default.systemIncludePath.description%",
          "scope": "machine-overridable"
        },
        "C_Cpp.default.customConfigurationVariables": {
          "type": [
            "object",
            "null"
          ],
          "default": null,
          "patternProperties": {
            "(^.+$)": {
              "type": "string"
            }
          },
          "description": "%c_cpp.configuration.default.customConfigurationVariables.description%",
          "scope": "machine-overridable"
        },
        "C_Cpp.default.enableConfigurationSquiggles": {
          "type": "boolean",
          "default": true,
          "description": "%c_cpp.configuration.default.enableConfigurationSquiggles.description%",
          "scope": "resource"
        },
        "C_Cpp.updateChannel": {
          "type": "string",
          "enum": [
            "Default",
            "Insiders"
          ],
          "default": "Default",
          "description": "%c_cpp.configuration.updateChannel.description%",
          "scope": "application"
        },
        "C_Cpp.experimentalFeatures": {
          "type": "string",
          "enum": [
            "Enabled",
            "Disabled"
          ],
          "default": "Disabled",
          "description": "%c_cpp.configuration.experimentalFeatures.description%",
          "scope": "window"
        },
        "C_Cpp.suggestSnippets": {
          "type": "boolean",
          "default": true,
          "description": "%c_cpp.configuration.suggestSnippets.description%",
          "scope": "resource"
        },
        "C_Cpp.enhancedColorization": {
          "type": "string",
          "enum": [
            "Enabled",
            "Disabled"
          ],
          "default": "Enabled",
          "description": "%c_cpp.configuration.enhancedColorization.description%",
          "scope": "window"
        },
        "C_Cpp.vcpkg.enabled": {
          "type": "boolean",
          "default": true,
          "markdownDescription": "%c_cpp.configuration.vcpkg.enabled.markdownDescription%",
          "scope": "resource"
        },
        "C_Cpp.renameRequiresIdentifier": {
          "type": "boolean",
          "default": true,
          "description": "%c_cpp.configuration.renameRequiresIdentifier.description%",
          "scope": "application"
        },
        "C_Cpp.debugger.useBacktickCommandSubstitution": {
          "type": "boolean",
          "default": false,
          "description": "%c_cpp.configuration.debugger.useBacktickCommandSubstitution.description%",
          "scope": "window"
        },
        "C_Cpp.codeFolding": {
          "type": "string",
          "enum": [
            "Enabled",
            "Disabled"
          ],
          "default": "Enabled",
          "description": "%c_cpp.configuration.codeFolding.description%",
          "scope": "window"
<<<<<<< HEAD
        },
        "C_Cpp.supportExtensionVscodeVersion": {
          "type": "object",
          "default": null,
          "description": "%c_cpp.configuration.supportExtensionVscodeVersion.description%",
          "scope": "machine-overridable"
=======
>>>>>>> 12f04343
        }
      }
    },
    "commands": [
      {
        "command": "C_Cpp.ConfigurationSelect",
        "title": "%c_cpp.command.configurationSelect.title%",
        "category": "C/C++"
      },
      {
        "command": "C_Cpp.ConfigurationProviderSelect",
        "title": "%c_cpp.command.configurationProviderSelect.title%",
        "category": "C/C++"
      },
      {
        "command": "C_Cpp.ConfigurationEditJSON",
        "title": "%c_cpp.command.configurationEditJSON.title%",
        "category": "C/C++"
      },
      {
        "command": "C_Cpp.ConfigurationEditUI",
        "title": "%c_cpp.command.configurationEditUI.title%",
        "category": "C/C++"
      },
      {
        "command": "C_Cpp.SwitchHeaderSource",
        "title": "%c_cpp.command.switchHeaderSource.title%",
        "category": "C/C++"
      },
      {
        "command": "C_Cpp.EnableErrorSquiggles",
        "title": "%c_cpp.command.enableErrorSquiggles.title%",
        "category": "C/C++"
      },
      {
        "command": "C_Cpp.DisableErrorSquiggles",
        "title": "%c_cpp.command.disableErrorSquiggles.title%",
        "category": "C/C++"
      },
      {
        "command": "C_Cpp.ToggleIncludeFallback",
        "title": "%c_cpp.command.toggleIncludeFallback.title%",
        "category": "C/C++"
      },
      {
        "command": "C_Cpp.ToggleDimInactiveRegions",
        "title": "%c_cpp.command.toggleDimInactiveRegions.title%",
        "category": "C/C++"
      },
      {
        "command": "C_Cpp.ResetDatabase",
        "title": "%c_cpp.command.resetDatabase.title%",
        "category": "C/C++"
      },
      {
        "command": "C_Cpp.TakeSurvey",
        "title": "%c_cpp.command.takeSurvey.title%",
        "category": "C/C++"
      },
      {
        "command": "C_Cpp.BuildAndDebugActiveFile",
        "title": "%c_cpp.command.buildAndDebugActiveFile.title%",
        "category": "C/C++"
      },
      {
        "command": "C_Cpp.LogDiagnostics",
        "title": "%c_cpp.command.logDiagnostics.title%",
        "category": "C/C++"
      },
      {
        "command": "C_Cpp.RescanWorkspace",
        "title": "%c_cpp.command.rescanWorkspace.title%",
        "category": "C/C++"
      },
      {
        "command": "C_Cpp.VcpkgClipboardInstallSuggested",
        "title": "%c_cpp.command.vcpkgClipboardInstallSuggested.title%",
        "category": "C/C++"
      },
      {
        "command": "C_Cpp.VcpkgOnlineHelpSuggested",
        "title": "%c_cpp.command.vcpkgOnlineHelpSuggested.title%",
        "category": "C/C++"
      },
      {
        "command": "C_Cpp.referencesViewGroupByType",
        "category": "C/C++",
        "title": "%c_cpp.command.referencesViewGroupByType.title%",
        "icon": {
          "light": "assets/ref-group-by-type-light.svg",
          "dark": "assets/ref-group-by-type-dark.svg"
        }
      },
      {
        "command": "C_Cpp.referencesViewUngroupByType",
        "category": "C/C++",
        "title": "%c_cpp.command.referencesViewUngroupByType.title%",
        "icon": {
          "light": "assets/ref-ungroup-by-type-light.svg",
          "dark": "assets/ref-ungroup-by-type-dark.svg"
        }
      }
    ],
    "keybindings": [
      {
        "command": "C_Cpp.SwitchHeaderSource",
        "key": "Alt+O",
        "when": "editorTextFocus && editorLangId == 'cpp'"
      },
      {
        "command": "C_Cpp.SwitchHeaderSource",
        "key": "Alt+O",
        "when": "editorTextFocus && editorLangId == 'c'"
      }
    ],
    "debuggers": [
      {
        "type": "cppdbg",
        "label": "C++ (GDB/LLDB)",
        "languages": [
          "c",
          "cpp"
        ],
        "variables": {
          "pickProcess": "extension.pickNativeProcess",
          "pickRemoteProcess": "extension.pickRemoteNativeProcess"
        },
        "configurationAttributes": {
          "launch": {
            "type": "object",
            "default": {},
            "required": [
              "program"
            ],
            "properties": {
              "program": {
                "type": "string",
                "description": "%c_cpp.debuggers.program.description%",
                "default": "${workspaceRoot}/a.out"
              },
              "args": {
                "type": "array",
                "description": "%c_cpp.debuggers.args.description%",
                "items": {
                  "type": "string"
                },
                "default": []
              },
              "type": {
                "type": "string",
                "description": "%c_cpp.debuggers.cppdbg.type.description%",
                "default": "cppdbg"
              },
              "targetArchitecture": {
                "type": "string",
                "description": "%c_cpp.debuggers.targetArchitecture.description%",
                "default": "x64"
              },
              "cwd": {
                "type": "string",
                "description": "%c_cpp.debuggers.cwd.description%",
                "default": "."
              },
              "setupCommands": {
                "type": "array",
                "description": "%c_cpp.debuggers.setupCommands.description%",
                "items": {
                  "type": "object",
                  "default": {},
                  "properties": {
                    "text": {
                      "type": "string",
                      "description": "%c_cpp.debuggers.text.description%",
                      "default": ""
                    },
                    "description": {
                      "type": "string",
                      "description": "%c_cpp.debuggers.description.description%",
                      "default": ""
                    },
                    "ignoreFailures": {
                      "type": "boolean",
                      "description": "%c_cpp.debuggers.ignoreFailures.description%",
                      "default": false
                    }
                  }
                },
                "default": []
              },
              "customLaunchSetupCommands": {
                "type": "array",
                "description": "%c_cpp.debuggers.customLaunchSetupCommands.description%",
                "items": {
                  "type": "object",
                  "default": {},
                  "properties": {
                    "text": {
                      "type": "string",
                      "description": "%c_cpp.debuggers.text.description%",
                      "default": ""
                    },
                    "description": {
                      "type": "string",
                      "description": "%c_cpp.debuggers.description.description%",
                      "default": ""
                    },
                    "ignoreFailures": {
                      "type": "boolean",
                      "description": "%c_cpp.debuggers.ignoreFailures.description%",
                      "default": false
                    }
                  }
                },
                "default": []
              },
              "launchCompleteCommand": {
                "enum": [
                  "exec-run",
                  "exec-continue",
                  "None"
                ],
                "description": "%c_cpp.debuggers.launchCompleteCommand.description%",
                "default": "exec-run"
              },
              "visualizerFile": {
                "type": "string",
                "description": "%c_cpp.debuggers.cppdbg.visualizerFile.description%",
                "default": ""
              },
              "showDisplayString": {
                "type": "boolean",
                "description": "%c_cpp.debuggers.showDisplayString.description%",
                "default": true
              },
              "environment": {
                "type": "array",
                "description": "%c_cpp.debuggers.environment.description%",
                "items": {
                  "type": "object",
                  "default": {},
                  "properties": {
                    "name": {
                      "type": "string"
                    },
                    "value": {
                      "type": "string"
                    }
                  }
                },
                "default": []
              },
              "envFile": {
                "type": "string",
                "description": "%c_cpp.debuggers.envFile.description%",
                "default": "${workspaceFolder}/.env"
              },
              "additionalSOLibSearchPath": {
                "type": "string",
                "description": "%c_cpp.debuggers.additionalSOLibSearchPath.description%",
                "default": ""
              },
              "MIMode": {
                "type": "string",
                "description": "%c_cpp.debuggers.MIMode.description%",
                "default": "gdb"
              },
              "miDebuggerPath": {
                "type": "string",
                "description": "%c_cpp.debuggers.miDebuggerPath.description%",
                "default": "/usr/bin/gdb"
              },
              "miDebuggerArgs": {
                "type": "string",
                "description": "%c_cpp.debuggers.miDebuggerArgs.description%",
                "default": ""
              },
              "miDebuggerServerAddress": {
                "type": "string",
                "description": "%c_cpp.debuggers.miDebuggerServerAddress.description%",
                "default": "serveraddress:port"
              },
              "stopAtEntry": {
                "type": "boolean",
                "description": "%c_cpp.debuggers.stopAtEntry.description%",
                "default": false
              },
              "debugServerPath": {
                "type": "string",
                "description": "%c_cpp.debuggers.debugServerPath.description%",
                "default": ""
              },
              "debugServerArgs": {
                "type": "string",
                "description": "%c_cpp.debuggers.debugServerArgs.description%",
                "default": ""
              },
              "serverStarted": {
                "type": "string",
                "description": "%c_cpp.debuggers.serverStarted.description%",
                "default": ""
              },
              "filterStdout": {
                "type": "boolean",
                "description": "%c_cpp.debuggers.filterStdout.description%",
                "default": true
              },
              "filterStderr": {
                "type": "boolean",
                "description": "%c_cpp.debuggers.filterStderr.description%",
                "default": false
              },
              "serverLaunchTimeout": {
                "type": "integer",
                "description": "%c_cpp.debuggers.serverLaunchTimeout.description%",
                "default": "10000"
              },
              "coreDumpPath": {
                "type": "string",
                "description": "%c_cpp.debuggers.coreDumpPath.description%",
                "default": ""
              },
              "externalConsole": {
                "type": "boolean",
                "description": "%c_cpp.debuggers.cppdbg.externalConsole.description%",
                "default": false
              },
              "avoidWindowsConsoleRedirection": {
                "type": "boolean",
                "description": "%c_cpp.debuggers.avoidWindowsConsoleRedirection.description%",
                "default": false
              },
              "sourceFileMap": {
                "type": "object",
                "description": "%c_cpp.debuggers.sourceFileMap.description%",
                "default": {
                  "<source-path>": "<target-path>"
                }
              },
              "logging": {
                "description": "%c_cpp.debuggers.logging.description%",
                "type": "object",
                "default": {},
                "properties": {
                  "exceptions": {
                    "type": "boolean",
                    "description": "%c_cpp.debuggers.logging.exceptions.description%",
                    "default": true
                  },
                  "moduleLoad": {
                    "type": "boolean",
                    "description": "%c_cpp.debuggers.logging.moduleLoad.description%",
                    "default": true
                  },
                  "programOutput": {
                    "type": "boolean",
                    "description": "%c_cpp.debuggers.logging.programOutput.description%",
                    "default": true
                  },
                  "engineLogging": {
                    "type": "boolean",
                    "description": "%c_cpp.debuggers.logging.engineLogging.description%",
                    "default": false
                  },
                  "trace": {
                    "type": "boolean",
                    "description": "%c_cpp.debuggers.logging.trace.description%",
                    "default": false
                  },
                  "traceResponse": {
                    "type": "boolean",
                    "description": "%c_cpp.debuggers.logging.traceResponse.description%",
                    "default": false
                  }
                }
              },
              "pipeTransport": {
                "description": "%c_cpp.debuggers.pipeTransport.description%",
                "type": "object",
                "default": {
                  "pipeCwd": "/usr/bin",
                  "pipeProgram": "%c_cpp.debuggers.pipeTransport.default.pipeProgram%",
                  "pipeArgs": [],
                  "debuggerPath": "%c_cpp.debuggers.pipeTransport.default.debuggerPath%"
                },
                "properties": {
                  "pipeCwd": {
                    "type": "string",
                    "description": "%c_cpp.debuggers.pipeTransport.pipeCwd.description%",
                    "default": "/usr/bin"
                  },
                  "pipeProgram": {
                    "type": "string",
                    "description": "%c_cpp.debuggers.pipeTransport.pipeProgram.description%",
                    "default": "%c_cpp.debuggers.pipeTransport.default.pipeProgram%"
                  },
                  "pipeArgs": {
                    "type": "array",
                    "description": "%c_cpp.debuggers.pipeTransport.pipeArgs.description%",
                    "items": {
                      "type": "string"
                    },
                    "default": []
                  },
                  "debuggerPath": {
                    "type": "string",
                    "description": "%c_cpp.debuggers.pipeTransport.debuggerPath.description%",
                    "default": "%c_cpp.debuggers.pipeTransport.default.debuggerPath%"
                  },
                  "pipeEnv": {
                    "type": "object",
                    "additionalProperties": {
                      "type": "string"
                    },
                    "description": "%c_cpp.debuggers.pipeTransport.pipeEnv.description%",
                    "default": {}
                  },
                  "quoteArgs": {
                    "exceptions": {
                      "type": "boolean",
                      "description": "%c_cpp.debuggers.pipeTransport.quoteArgs.description%",
                      "default": true
                    }
                  }
                }
              },
              "symbolLoadInfo": {
                "description": "%c_cpp.debuggers.symbolLoadInfo.description%",
                "type": "object",
                "default": {
                  "loadAll": true,
                  "exceptionList": ""
                },
                "properties": {
                  "loadAll": {
                    "type": "boolean",
                    "description": "%c_cpp.debuggers.symbolLoadInfo.loadAll.description%",
                    "default": true
                  },
                  "exceptionList": {
                    "type": "string",
                    "description": "%c_cpp.debuggers.symbolLoadInfo.exceptionList.description%",
                    "default": ""
                  }
                }
              }
            }
          },
          "attach": {
            "type": "object",
            "default": {},
            "required": [
              "program",
              "processId"
            ],
            "properties": {
              "program": {
                "type": "string",
                "description": "%c_cpp.debuggers.program.description%",
                "default": "${workspaceRoot}/a.out"
              },
              "type": {
                "type": "string",
                "description": "%c_cpp.debuggers.cppdbg.type.description%",
                "default": "cppdbg"
              },
              "targetArchitecture": {
                "type": "string",
                "description": "%c_cpp.debuggers.targetArchitecture.description%",
                "default": "x64"
              },
              "visualizerFile": {
                "type": "string",
                "description": "%c_cpp.debuggers.cppdbg.visualizerFile.description%",
                "default": ""
              },
              "showDisplayString": {
                "type": "boolean",
                "description": "%c_cpp.debuggers.showDisplayString.description%",
                "default": true
              },
              "additionalSOLibSearchPath": {
                "type": "string",
                "description": "%c_cpp.debuggers.additionalSOLibSearchPath.description%",
                "default": ""
              },
              "MIMode": {
                "type": "string",
                "description": "%c_cpp.debuggers.MIMode.description%",
                "default": "gdb"
              },
              "miDebuggerPath": {
                "type": "string",
                "description": "%c_cpp.debuggers.miDebuggerPath.description%",
                "default": "/usr/bin/gdb"
              },
              "miDebuggerServerAddress": {
                "type": "string",
                "description": "%c_cpp.debuggers.miDebuggerServerAddress.description%",
                "default": "serveraddress:port"
              },
              "processId": {
                "anyOf": [
                  {
                    "type": "string",
                    "description": "%c_cpp.debuggers.processId.anyOf.description%",
                    "default": "${command:pickProcess}"
                  },
                  {
                    "type": "integer",
                    "description": "%c_cpp.debuggers.processId.anyOf.description%",
                    "default": 0
                  }
                ]
              },
              "filterStdout": {
                "type": "boolean",
                "description": "%c_cpp.debuggers.filterStdout.description%",
                "default": true
              },
              "filterStderr": {
                "type": "boolean",
                "description": "%c_cpp.debuggers.filterStderr.description%",
                "default": false
              },
              "sourceFileMap": {
                "type": "object",
                "description": "%c_cpp.debuggers.sourceFileMap.description%",
                "default": {
                  "<source-path>": "<target-path>"
                }
              },
              "logging": {
                "description": "%c_cpp.debuggers.logging.description%",
                "type": "object",
                "default": {},
                "properties": {
                  "exceptions": {
                    "type": "boolean",
                    "description": "%c_cpp.debuggers.logging.exceptions.description%",
                    "default": true
                  },
                  "moduleLoad": {
                    "type": "boolean",
                    "description": "%c_cpp.debuggers.logging.moduleLoad.description%",
                    "default": true
                  },
                  "programOutput": {
                    "type": "boolean",
                    "description": "%c_cpp.debuggers.logging.programOutput.description%",
                    "default": true
                  },
                  "engineLogging": {
                    "type": "boolean",
                    "description": "%c_cpp.debuggers.logging.engineLogging.description%",
                    "default": false
                  },
                  "trace": {
                    "type": "boolean",
                    "description": "%c_cpp.debuggers.logging.trace.description%",
                    "default": false
                  },
                  "traceResponse": {
                    "type": "boolean",
                    "description": "%c_cpp.debuggers.logging.traceResponse.description%",
                    "default": false
                  }
                }
              },
              "pipeTransport": {
                "description": "%c_cpp.debuggers.pipeTransport.description%",
                "type": "object",
                "default": {
                  "pipeCwd": "/usr/bin",
                  "pipeProgram": "%c_cpp.debuggers.pipeTransport.default.pipeProgram%",
                  "pipeArgs": [],
                  "debuggerPath": "%c_cpp.debuggers.pipeTransport.default.debuggerPath%"
                },
                "properties": {
                  "pipeCwd": {
                    "type": "string",
                    "description": "%c_cpp.debuggers.pipeTransport.pipeCwd.description%",
                    "default": "/usr/bin"
                  },
                  "pipeProgram": {
                    "type": "string",
                    "description": "%c_cpp.debuggers.pipeTransport.pipeProgram.description%",
                    "default": "%c_cpp.debuggers.pipeTransport.default.pipeProgram%"
                  },
                  "pipeArgs": {
                    "type": "array",
                    "description": "%c_cpp.debuggers.pipeTransport.pipeArgs.description%",
                    "items": {
                      "type": "string"
                    },
                    "default": []
                  },
                  "debuggerPath": {
                    "type": "string",
                    "description": "%c_cpp.debuggers.pipeTransport.debuggerPath.description%",
                    "default": "%c_cpp.debuggers.pipeTransport.default.debuggerPath%"
                  },
                  "pipeEnv": {
                    "type": "object",
                    "additionalProperties": {
                      "type": "string"
                    },
                    "description": "%c_cpp.debuggers.pipeTransport.pipeEnv.description%",
                    "default": {}
                  },
                  "quoteArgs": {
                    "exceptions": {
                      "type": "boolean",
                      "description": "%c_cpp.debuggers.pipeTransport.quoteArgs.description%",
                      "default": true
                    }
                  }
                }
              },
              "setupCommands": {
                "type": "array",
                "description": "%c_cpp.debuggers.setupCommands.description%",
                "items": {
                  "type": "object",
                  "default": {},
                  "properties": {
                    "text": {
                      "type": "string",
                      "description": "%c_cpp.debuggers.text.description%",
                      "default": ""
                    },
                    "description": {
                      "type": "string",
                      "description": "%c_cpp.debuggers.description.description%",
                      "default": ""
                    },
                    "ignoreFailures": {
                      "type": "boolean",
                      "description": "%c_cpp.debuggers.ignoreFailures.description%",
                      "default": false
                    }
                  }
                },
                "default": []
              },
              "symbolLoadInfo": {
                "description": "%c_cpp.debuggers.symbolLoadInfo.description%",
                "type": "object",
                "default": {
                  "loadAll": true,
                  "exceptionList": ""
                },
                "properties": {
                  "loadAll": {
                    "type": "boolean",
                    "description": "%c_cpp.debuggers.symbolLoadInfo.loadAll.description%",
                    "default": true
                  },
                  "exceptionList": {
                    "type": "string",
                    "description": "%c_cpp.debuggers.symbolLoadInfo.exceptionList.description%",
                    "default": ""
                  }
                }
              }
            }
          }
        }
      },
      {
        "type": "cppvsdbg",
        "label": "C++ (Windows)",
        "languages": [
          "c",
          "cpp"
        ],
        "variables": {
          "pickProcess": "extension.pickNativeProcess"
        },
        "configurationAttributes": {
          "launch": {
            "type": "object",
            "default": {},
            "required": [
              "program",
              "cwd"
            ],
            "properties": {
              "program": {
                "type": "string",
                "description": "%c_cpp.debuggers.program.description%",
                "default": "${workspaceRoot}/program.exe"
              },
              "args": {
                "type": "array",
                "description": "%c_cpp.debuggers.args.description%",
                "items": {
                  "type": "string"
                },
                "default": []
              },
              "type": {
                "type": "string",
                "description": "%c_cpp.debuggers.cppvsdbg.type.description%",
                "default": "cppvsdbg"
              },
              "cwd": {
                "type": "string",
                "description": "%c_cpp.debuggers.cwd.description%",
                "default": "${workspaceRoot}"
              },
              "environment": {
                "type": "array",
                "description": "%c_cpp.debuggers.environment.description%",
                "items": {
                  "type": "object",
                  "default": {},
                  "properties": {
                    "name": {
                      "type": "string"
                    },
                    "value": {
                      "type": "string"
                    }
                  }
                },
                "default": []
              },
              "envFile": {
                "type": "string",
                "description": "%c_cpp.debuggers.envFile.description%",
                "default": "${workspaceFolder}/.env"
              },
              "symbolSearchPath": {
                "type": "string",
                "description": "%c_cpp.debuggers.symbolSearchPath.description%",
                "default": ""
              },
              "stopAtEntry": {
                "type": "boolean",
                "description": "%c_cpp.debuggers.stopAtEntry.description%",
                "default": false
              },
              "dumpPath": {
                "type": "string",
                "description": "%c_cpp.debuggers.dumpPath.description%",
                "default": ""
              },
              "visualizerFile": {
                "type": "string",
                "description": "%c_cpp.debuggers.cppvsdbg.visualizerFile.description%",
                "default": ""
              },
              "externalConsole": {
                "type": "boolean",
                "description": "%c_cpp.debuggers.cppvsdbg.externalConsole.description%",
                "default": false
              },
              "sourceFileMap": {
                "type": "object",
                "description": "%c_cpp.debuggers.sourceFileMap.description%",
                "default": {
                  "<source-path>": "<target-path>"
                }
              },
              "enableDebugHeap": {
                "type": "boolean",
                "description": "%c_cpp.debuggers.enableDebugHeap.description%",
                "default": false
              },
              "logging": {
                "type": "object",
                "description": "%c_cpp.debuggers.logging.description%",
                "default": {},
                "properties": {
                  "exceptions": {
                    "type": "boolean",
                    "description": "%c_cpp.debuggers.logging.exceptions.description%",
                    "default": true
                  },
                  "moduleLoad": {
                    "type": "boolean",
                    "description": "%c_cpp.debuggers.logging.moduleLoad.description%",
                    "default": true
                  },
                  "programOutput": {
                    "type": "boolean",
                    "description": "%c_cpp.debuggers.logging.programOutput.description%",
                    "default": true
                  },
                  "engineLogging": {
                    "type": "boolean",
                    "description": "%c_cpp.debuggers.logging.engineLogging.description%",
                    "default": false
                  },
                  "threadExit": {
                    "type": "boolean",
                    "description": "%c_cpp.debuggers.cppvsdbg.logging.threadExit.description%",
                    "default": false
                  },
                  "processExit": {
                    "type": "boolean",
                    "description": "%c_cpp.debuggers.cppvsdbg.logging.processExit.description%",
                    "default": true
                  }
                }
              },
              "requireExactSource": {
                "type": "boolean",
                "description": "%c_cpp.debuggers.requireExactSource.description%",
                "default": true
              }
            }
          },
          "attach": {
            "type": "object",
            "default": {},
            "required": [
              "processId"
            ],
            "properties": {
              "type": {
                "type": "string",
                "description": "%c_cpp.debuggers.cppvsdbg.type.description%",
                "default": "cppvsdbg"
              },
              "symbolSearchPath": {
                "type": "string",
                "description": "%c_cpp.debuggers.symbolSearchPath.description%",
                "default": ""
              },
              "processId": {
                "anyOf": [
                  {
                    "type": "string",
                    "description": "%c_cpp.debuggers.processId.anyOf.description%",
                    "default": "${command:pickProcess}"
                  },
                  {
                    "type": "integer",
                    "description": "%c_cpp.debuggers.processId.anyOf.description%",
                    "default": 0
                  }
                ]
              },
              "visualizerFile": {
                "type": "string",
                "description": "%c_cpp.debuggers.cppvsdbg.visualizerFile.description%",
                "default": ""
              },
              "sourceFileMap": {
                "type": "object",
                "description": "%c_cpp.debuggers.sourceFileMap.description%",
                "default": {
                  "<source-path>": "<target-path>"
                }
              },
              "logging": {
                "type": "object",
                "description": "%c_cpp.debuggers.logging.description%",
                "default": {},
                "properties": {
                  "exceptions": {
                    "type": "boolean",
                    "description": "%c_cpp.debuggers.logging.exceptions.description%",
                    "default": true
                  },
                  "moduleLoad": {
                    "type": "boolean",
                    "description": "%c_cpp.debuggers.logging.moduleLoad.description%",
                    "default": true
                  },
                  "programOutput": {
                    "type": "boolean",
                    "description": "%c_cpp.debuggers.logging.programOutput.description%",
                    "default": true
                  },
                  "trace": {
                    "type": "boolean",
                    "description": "%c_cpp.debuggers.logging.trace.description%",
                    "default": false
                  }
                }
              },
              "requireExactSource": {
                "type": "boolean",
                "description": "%c_cpp.debuggers.requireExactSource.description%",
                "default": true
              }
            }
          }
        }
      }
    ],
    "breakpoints": [
      {
        "language": "c"
      },
      {
        "language": "cpp"
      },
      {
        "language": "cuda"
      }
    ],
    "jsonValidation": [
      {
        "fileMatch": "c_cpp_properties.json",
        "url": "cpptools-schema:///c_cpp_properties.schema.json"
      }
    ],
    "menus": {
      "view/title": [
        {
          "command": "C_Cpp.referencesViewGroupByType",
          "when": "view == CppReferencesView && refView.isGroupedByFile",
          "group": "navigation"
        },
        {
          "command": "C_Cpp.referencesViewUngroupByType",
          "when": "view == CppReferencesView && !refView.isGroupedByFile",
          "group": "navigation"
        }
      ],
      "editor/context": [
        {
          "when": "editorLangId == c",
          "command": "C_Cpp.SwitchHeaderSource",
          "group": "other1_navigation@1"
        },
        {
          "when": "editorLangId == cpp",
          "command": "C_Cpp.SwitchHeaderSource",
          "group": "other1_navigation@1"
        },
        {
          "when": "editorLangId == c",
          "command": "workbench.action.gotoSymbol",
          "group": "other1_navigation@3"
        },
        {
          "when": "editorLangId == cpp",
          "command": "workbench.action.gotoSymbol",
          "group": "other1_navigation@3"
        },
        {
          "when": "editorLangId == c",
          "command": "workbench.action.showAllSymbols",
          "group": "other1_navigation@4"
        },
        {
          "when": "editorLangId == cpp",
          "command": "workbench.action.showAllSymbols",
          "group": "other1_navigation@4"
        },
        {
          "when": "editorLangId == cpp",
          "command": "C_Cpp.BuildAndDebugActiveFile",
          "group": "other2_debug@1"
        },
        {
          "when": "editorLangId == c",
          "command": "C_Cpp.BuildAndDebugActiveFile",
          "group": "other2_debug@1"
        }
      ],
      "commandPalette": [
        {
          "command": "C_Cpp.referencesViewGroupByType",
          "when": "cppReferenceTypes:hasResults"
        },
        {
          "command": "C_Cpp.referencesViewUngroupByType",
          "when": "cppReferenceTypes:hasResults"
        }
      ]
    },
    "configurationDefaults": {
      "[cpp]": {
        "editor.wordBasedSuggestions": false,
        "editor.suggest.insertMode": "replace",
        "editor.semanticHighlighting.enabled": true
      },
      "[c]": {
        "editor.wordBasedSuggestions": false,
        "editor.suggest.insertMode": "replace",
        "editor.semanticHighlighting.enabled": true
      },
      "[Log]": {
        "editor.wordWrap": "off"
      }
    },
    "semanticTokenTypes": [
      {
        "id": "referenceType",
        "superType": "class",
        "description": "A C++/CLI reference type."
      },
      {
        "id": "cliProperty",
        "superType": "property",
        "description": "A C++/CLI property."
      },
      {
        "id": "genericType",
        "superType": "class",
        "description": "A C++/CLI generic type."
      },
      {
        "id": "valueType",
        "superType": "class",
        "description": "A C++/CLI value type."
      },
      {
        "id": "templateFunction",
        "superType": "function",
        "description": "A template function."
      },
      {
        "id": "templateType",
        "superType": "class",
        "description": "A template type."
      },
      {
        "id": "operatorOverload",
        "superType": "operator",
        "description": "An overloaded operator."
      },
      {
        "id": "memberOperatorOverload",
        "superType": "operator",
        "description": "An overloaded operator member function."
      },
      {
        "id": "newOperator",
        "superType": "operator",
        "description": "A C++ new or delete operator."
      },
      {
        "id": "customLiteral",
        "superType": "number",
        "description": "A user-defined literal."
      },
      {
        "id": "numberLiteral",
        "superType": "number",
        "description": "A user-defined literal number."
      },
      {
        "id": "stringLiteral",
        "superType": "string",
        "description": "A user-defined literal string."
      }
    ],
    "semanticTokenModifiers": [
      {
        "id": "global",
        "description": "Annotates a symbol that is declared in global scope."
      },
      {
        "id": "local",
        "description": "Annotates a symbol that is declared in local scope."
      }
    ],
    "semanticTokenScopes": [
      {
        "scopes": {
          "label": [
            "entity.name.label"
          ],
          "variable.global": [
            "variable.other.global"
          ],
          "variable.local": [
            "variable.other.local"
          ],
          "property.static": [
            "variable.other.property.static"
          ],
          "member.static": [
            "entity.name.function.member.static"
          ],
          "macro": [
            "entity.name.function.preprocessor"
          ],
          "referenceType": [
            "entity.name.type.class.reference"
          ],
          "cliProperty": [
            "variable.other.property.cli"
          ],
          "genericType": [
            "entity.name.type.class.generic"
          ],
          "valueType": [
            "entity.name.type.class.value"
          ],
          "templateFunction": [
            "entity.name.function.templated"
          ],
          "templateType": [
            "entity.name.type.class.templated"
          ],
          "operatorOverload": [
            "entity.name.function.operator"
          ],
          "memberOperatorOverload": [
            "entity.name.function.operator.member"
          ],
          "newOperator": [
            "keyword.operator.new"
          ],
          "numberLiteral": [
            "entity.name.operator.custom-literal.number"
          ],
          "customLiteral": [
            "entity.name.operator.custom-literal"
          ],
          "stringLiteral": [
            "entity.name.operator.custom-literal.string"
          ]
        }
      }
    ]
  },
  "scripts": {
    "vscode:prepublish": "yarn run compile",
    "compile": "node ./tools/prepublish.js && gulp generate-native-strings && gulp translations-generate && webpack --mode production --vscode-nls",
    "compile-dev": "node ./tools/prepublish.js && gulp generate-native-strings && webpack --mode development",
    "compile-watch": "node ./tools/prepublish.js && gulp generate-native-strings && gulp translations-generate && webpack --mode production --vscode-nls --watch --info-verbosity verbose",
    "compile-dev-watch": "node ./tools/prepublish.js && gulp generate-native-strings && webpack --mode development --watch --info-verbosity verbose",
    "generateOptionsSchema": "node ./tools/prepublish.js && node ./out/tools/generateOptionsSchema.js",
    "generate-native-strings": "node ./tools/prepublish.js && gulp generate-native-strings",
    "translations-export": "node ./tools/prepublish.js && gulp generate-native-strings && gulp translations-export",
    "translations-generate": "node ./tools/prepublish.js && gulp translations-generate",
    "translations-import": "node ./tools/prepublish.js && gulp translations-import",
    "prepublishjs": "node ./tools/prepublish.js",
    "pretest": "tsc -p test.tsconfig.json",
    "pr-check": "gulp pr-check",
    "lint": "gulp lint",
    "unitTests": "tsc -p test.tsconfig.json && node ./out/test/unitTests/runTest.js",
    "integrationTests": "tsc -p test.tsconfig.json && node ./out/test/integrationTests/languageServer/runTest.js",
    "intelliSenseFeaturesTests": "tsc -p test.tsconfig.json && node ./out/test/integrationTests/IntelliSenseFeatures/runTest.js",
    "import-edge-strings": "node ./import_edge_strings.js"
  },
  "devDependencies": {
    "@octokit/rest": "^16.28.9",
    "@types/minimatch": "^3.0.3",
    "@types/mkdirp": "^0.5.2",
    "@types/mocha": "^5.2.7",
    "@types/node": "^12.7.2",
    "@types/plist": "^3.0.2",
    "@types/semver": "^7.1.0",
    "@types/tmp": "^0.1.0",
    "@types/vscode": "1.44.0",
    "@types/webpack": "^4.39.0",
    "@types/which": "^1.3.2",
    "@types/yauzl": "^2.9.1",
    "@typescript-eslint/eslint-plugin": "^2.19.2",
    "@typescript-eslint/eslint-plugin-tslint": "^2.19.2",
    "@typescript-eslint/parser": "^2.19.2",
    "async-child-process": "^1.1.1",
    "await-notify": "^1.0.1",
    "escape-string-regexp": "^2.0.0",
    "eslint": "^6.8.0",
    "eslint-plugin-import": "^2.20.1",
    "eslint-plugin-jsdoc": "^21.0.0",
    "event-stream": "^4.0.1",
    "fs-extra": "^8.1.0",
    "glob": "^7.1.6",
    "gulp": "^4.0.2",
    "gulp-env": "^0.4.0",
    "gulp-eslint": "^6.0.0",
    "gulp-filter": "^6.0.0",
    "gulp-mocha": "^7.0.1",
    "gulp-sourcemaps": "^2.6.5",
    "gulp-typescript": "^5.0.1",
    "http-proxy-agent": "^2.1.0",
    "https-proxy-agent": "^2.2.4",
    "jsonc-parser": "^2.1.1",
    "minimatch": "^3.0.4",
    "minimist": "^1.2.5",
    "mkdirp": "^0.5.1",
    "mocha": "^4.0.0",
    "parse5": "^5.1.0",
    "parse5-traverse": "^1.0.3",
    "plist": "^3.0.1",
    "tmp": "^0.1.0",
    "ts-loader": "^6.0.4",
    "tslint": "^5.19.0",
    "typescript": "^3.5.3",
    "vscode-cpptools": "^4.0.1",
    "vscode-debugadapter": "^1.35.0",
    "vscode-debugprotocol": "^1.35.0",
    "vscode-extension-telemetry": "^0.1.2",
    "vscode-languageclient": "^5.2.1",
    "vscode-nls": "^4.1.1",
    "vscode-nls-dev": "^3.2.6",
    "vscode-test": "^1.3.0",
    "webpack": "^4.42.0",
    "webpack-cli": "^3.3.7",
    "which": "^2.0.2",
    "xml2js": "^0.4.19",
    "yauzl": "^2.10.0"
  },
  "resolutions": {
    "https-proxy-agent": "^2.2.4",
    "webpack/acorn": "^6.4.1",
    "gulp-sourcemaps/acorn": "^5.7.4",
    "eslint/acorn": "^7.1.1",
    "gulp-eslint/acorn": "^7.1.1",
    "**/mkdirp/minimist": "^0.2.1",
    "yargs-parser": "^15.0.1",
    "mocha/diff": "^3.5.0"
  },
  "runtimeDependencies": [
    {
      "description": "C/C++ language components (Linux / x86_64)",
      "url": "https://go.microsoft.com/fwlink/?linkid=2135548",
      "platforms": [
        "linux"
      ],
      "architectures": [
        "x86_64"
      ],
      "binaries": [
        "./bin/cpptools",
        "./bin/cpptools-srv"
      ]
    },
    {
      "description": "C/C++ language components (Linux / armhf)",
      "url": "https://go.microsoft.com/fwlink/?linkid=2135628",
      "platforms": [
        "linux"
      ],
      "architectures": [
        "arm"
      ],
      "binaries": [
        "./bin/cpptools",
        "./bin/cpptools-srv"
      ]
    },
    {
      "description": "C/C++ language components (OS X)",
      "url": "https://go.microsoft.com/fwlink/?linkid=2135549",
      "platforms": [
        "darwin"
      ],
      "binaries": [
        "./bin/cpptools",
        "./bin/cpptools-srv"
      ]
    },
    {
      "description": "C/C++ language components (Windows)",
      "url": "https://go.microsoft.com/fwlink/?linkid=2135298",
      "platforms": [
        "win32"
      ],
      "binaries": []
    },
    {
      "description": "ClangFormat (Linux / x86_64)",
      "url": "https://go.microsoft.com/fwlink/?LinkID=2135581",
      "platforms": [
        "linux"
      ],
      "architectures": [
        "x86_64"
      ],
      "binaries": [
        "./LLVM/bin/clang-format"
      ]
    },
    {
      "description": "ClangFormat (Linux / armhf)",
      "url": "https://go.microsoft.com/fwlink/?LinkID=2135579",
      "platforms": [
        "linux"
      ],
      "architectures": [
        "arm"
      ],
      "binaries": [
        "./LLVM/bin/clang-format"
      ]
    },
    {
      "description": "ClangFormat (OS X)",
      "url": "https://go.microsoft.com/fwlink/?LinkID=2135580",
      "platforms": [
        "darwin"
      ],
      "binaries": [
        "./LLVM/bin/clang-format.darwin"
      ]
    },
    {
      "description": "ClangFormat (Windows)",
      "url": "https://go.microsoft.com/fwlink/?LinkID=2135627",
      "platforms": [
        "win32"
      ],
      "binaries": []
    },
    {
      "description": "Mono Framework Assemblies",
      "url": "https://go.microsoft.com/fwlink/?LinkId=2027135",
      "platforms": [
        "linux",
        "darwin"
      ],
      "binaries": []
    },
    {
      "description": "Mono Runtime (Linux / x86_64)",
      "url": "https://go.microsoft.com/fwlink/?LinkId=2027416",
      "platforms": [
        "linux"
      ],
      "architectures": [
        "x86_64"
      ],
      "binaries": [
        "./debugAdapters/mono.linux-x86_64"
      ]
    },
    {
      "description": "Mono Runtime (Linux / armhf)",
      "url": "https://aka.ms/mono-runtime-linux-arm",
      "platforms": [
        "linux"
      ],
      "architectures": [
        "arm"
      ],
      "binaries": [
        "./debugAdapters/mono.linux-armhf"
      ]
    },
    {
      "description": "Mono Runtime (Linux / arm64)",
      "url": "https://aka.ms/mono-runtime-linux-arm64",
      "platforms": [
        "linux"
      ],
      "architectures": [
        "arm64"
      ],
      "binaries": [
        "./debugAdapters/mono.linux-arm64"
      ]
    },
    {
      "description": "Mono Runtime (OS X)",
      "url": "https://go.microsoft.com/fwlink/?LinkId=2027403",
      "platforms": [
        "darwin"
      ],
      "binaries": [
        "./debugAdapters/mono.osx"
      ]
    },
    {
      "description": "LLDB-MI (macOS Mojave and higher)",
      "url": "https://go.microsoft.com/fwlink/?linkid=2116759",
      "platforms": [
        "darwin"
      ],
      "versionRegex": "10\\.(1[0-3]|[0-9])(\\..*)*$",
      "matchVersion": false,
      "binaries": [
        "./debugAdapters/lldb-mi/bin/lldb-mi"
      ]
    },
    {
      "description": "LLDB 3.8.0 (macOS High Sierra and lower)",
      "url": "https://go.microsoft.com/fwlink/?LinkID=817244",
      "platforms": [
        "darwin"
      ],
      "versionRegex": "10\\.(1[0-3]|[0-9])(\\..*)*$",
      "matchVersion": true,
      "binaries": [
        "./debugAdapters/lldb/bin/debugserver",
        "./debugAdapters/lldb/bin/lldb-mi",
        "./debugAdapters/lldb/bin/lldb-argdumper",
        "./debugAdapters/lldb/bin/lldb-launcher"
      ]
    },
    {
      "description": "Visual Studio Windows Debugger",
      "url": "https://go.microsoft.com/fwlink/?linkid=2082216",
      "platforms": [
        "win32"
      ],
      "binaries": []
    }
  ]
}<|MERGE_RESOLUTION|>--- conflicted
+++ resolved
@@ -981,15 +981,12 @@
           "default": "Enabled",
           "description": "%c_cpp.configuration.codeFolding.description%",
           "scope": "window"
-<<<<<<< HEAD
         },
         "C_Cpp.supportExtensionVscodeVersion": {
           "type": "object",
           "default": null,
           "description": "%c_cpp.configuration.supportExtensionVscodeVersion.description%",
           "scope": "machine-overridable"
-=======
->>>>>>> 12f04343
         }
       }
     },
